# Spec Workflow MCP

<<<<<<< HEAD
[![GitHub Package](https://img.shields.io/badge/GitHub%20Package-@uniswap%2Fspec--workflow--mcp-blue)](https://github.com/uniswap/spec-workflow-mcp/packages)
=======
[![npm version](https://img.shields.io/npm/v/@pimzino/spec-workflow-mcp)](https://www.npmjs.com/package/@pimzino/spec-workflow-mcp)
[![VSCode Extension](https://badgen.net/vs-marketplace/v/Pimzino.spec-workflow-mcp)](https://marketplace.visualstudio.com/items?itemName=Pimzino.spec-workflow-mcp)
>>>>>>> 6af93ed8

A Model Context Protocol (MCP) server that provides structured spec-driven development workflow tools for AI-assisted software development, featuring a real-time web dashboard and VSCode extension for monitoring and managing your project's progress directly in your development environment.

> **Note:** This package is published to GitHub Packages. See [Installation](#installation) for setup instructions.

<a href="https://glama.ai/mcp/servers/@Pimzino/spec-workflow-mcp">
  <img width="380" height="200" src="https://glama.ai/mcp/servers/@Pimzino/spec-workflow-mcp/badge" alt="Spec Workflow MCP server" />
</a>

## 📺 Showcase

### 🔄 Approval System in Action

<a href="https://www.youtube.com/watch?v=C-uEa3mfxd0" target="_blank">
  <img src="https://img.youtube.com/vi/C-uEa3mfxd0/maxresdefault.jpg" alt="Approval System Demo" width="600">
</a>

*See how the approval system works: create documents, request approval through the dashboard, provide feedback, and track revisions.*

### 📊 Dashboard & Spec Management

<a href="https://www.youtube.com/watch?v=g9qfvjLUWf8" target="_blank">
  <img src="https://img.youtube.com/vi/g9qfvjLUWf8/maxresdefault.jpg" alt="Dashboard Demo" width="600">
</a>

*Explore the real-time dashboard: view specs, track progress, navigate documents, and monitor your development workflow.*

---

## ☕ Support This Project

<a href="https://buymeacoffee.com/Pimzino" target="_blank"><img src="https://cdn.buymeacoffee.com/buttons/v2/default-yellow.png" alt="Buy Me A Coffee" style="height: 60px !important;width: 217px !important;" ></a>

---

## Installation

### Setting up GitHub Packages Access

Since this package is published to GitHub Packages, you'll need to authenticate first:

1. **Create a GitHub Personal Access Token (PAT)**:
   - Go to GitHub Settings → Developer settings → Personal access tokens
   - Create a token with `read:packages` scope
   - Save the token securely

2. **Configure npm to use GitHub Packages**:

   ```bash
   # Add to your ~/.npmrc or project .npmrc
   @uniswap:registry=https://npm.pkg.github.com
   //npm.pkg.github.com/:_authToken=YOUR_GITHUB_TOKEN
   ```

3. **Install the package**:

   ```bash
   npm install @uniswap/spec-workflow-mcp
   ```

### Using with npx

For one-time use with npx, you can set the token as an environment variable:

```bash
NODE_AUTH_TOKEN=YOUR_GITHUB_TOKEN npx @uniswap/spec-workflow-mcp@latest /path/to/project --dashboard
```

## Features

- **Structured Development Workflow** - Sequential spec creation (Requirements → Design → Tasks)
- **Real-Time Web Dashboard** - Monitor specs, tasks, and progress with live updates
- **VSCode Extension** - Integrated sidebar dashboard for developers working in VSCode
- **Document Management** - View and manage all spec documents from dashboard or extension
- **Archive System** - Organize completed specs to keep active projects clean
- **Task Progress Tracking** - Visual progress bars and detailed task status
- **Approval Workflow** - Complete approval process with approve, reject, and revision requests
- **Steering Documents** - Project vision, technical decisions, and structure guidance
- **Sound Notifications** - Configurable audio alerts for approvals and task completions
- **Bug Workflow** - Complete bug reporting and resolution tracking
- **Template System** - Pre-built templates for all document types
- **Cross-Platform** - Works on Windows, macOS, and Linux

## Quick Start

> **Prerequisites**: Ensure you have [configured GitHub Packages access](#setting-up-github-packages-access) before proceeding.

1. **Add to your AI tool configuration** (see MCP Client Setup below):

   ```json
   {
     "mcpServers": {
       "spec-workflow": {
         "command": "npx",
         "args": ["-y", "@uniswap/spec-workflow-mcp@latest", "/path/to/your/project"]
       }
     }
   }
   ```
<<<<<<< HEAD

   **Note:** Can be used without path to your project, but some MCP clients may not start the server from the current directory.

2. **Start the web dashboard** (**REQUIRED**):

   ```bash
   # Default (uses ephemeral port)
   npx -y @uniswap/spec-workflow-mcp@latest /path/to/your/project --dashboard

   # Custom port
   npx -y @uniswap/spec-workflow-mcp@latest /path/to/your/project --dashboard --port 3000

   # Alternative syntax
   npx -y @uniswap/spec-workflow-mcp@latest /path/to/your/project --dashboard --port=8080
   ```

   **Options:**
   - `--dashboard` - Start the web dashboard (required)
   - `--port <number>` - Optional custom port (1024-65535). If not specified, an ephemeral port will be used

   **IMPORTANT:** The dashboard is mandatory for the workflow to function. Without it:
   - Document approvals won't work
   - Task progress tracking will be disabled
   - Spec status updates won't be available
   - The approval system will be non-functional

**Note:** The MCP server and dashboard are now separate services. You must run both: the MCP server for AI tool integration AND the dashboard for workflow management, approvals, and progress tracking.
=======
   
   **With Auto-Started Dashboard** (opens dashboard automatically with MCP server):
   ```json
   {
     "mcpServers": {
       "spec-workflow": {
         "command": "npx",
         "args": ["-y", "@pimzino/spec-workflow-mcp@latest", "/path/to/your/project", "--AutoStartDashboard"]
       }
     }
   }
   ```
   
   **With Custom Port**:
   ```json
   {
     "mcpServers": {
       "spec-workflow": {
         "command": "npx",
         "args": ["-y", "@pimzino/spec-workflow-mcp@latest", "/path/to/your/project", "--AutoStartDashboard", "--port", "3456"]
       }
     }
   }
   ```
   
   **Note:** Can be used without path to your project, but some MCP clients may not start the server from the current directory.

2. **Choose your interface**:
   
   ### Option A: Web Dashboard (**REQUIRED for CLI users**)
   ```bash
   # Dashboard only mode (uses ephemeral port)
   npx -y @pimzino/spec-workflow-mcp@latest /path/to/your/project --dashboard
   
   # Dashboard only with custom port
   npx -y @pimzino/spec-workflow-mcp@latest /path/to/your/project --dashboard --port 3000
   
   # View all available options
   npx -y @pimzino/spec-workflow-mcp@latest --help
   ```
   
   **Command-Line Options:**
   - `--help` - Show comprehensive usage information and examples
   - `--dashboard` - Run dashboard-only mode (no MCP server)
   - `--AutoStartDashboard` - Auto-start dashboard with MCP server
   - `--port <number>` - Specify dashboard port (1024-65535). Works with both `--dashboard` and `--AutoStartDashboard`
   
   ### Option B: VSCode Extension (**Recommended for VSCode users**)
   
   Install the **[Spec Workflow MCP Extension](https://marketplace.visualstudio.com/items?itemName=Pimzino.spec-workflow-mcp)** from the VSCode marketplace:
   
   1. Open VSCode in your project directory containing `.spec-workflow/`
   2. The extension automatically provides the dashboard functionality within VSCode
   3. Access via the Spec Workflow icon in the Activity Bar
   4. **No separate dashboard needed** - everything runs within your IDE
   
   **Extension Features:**
   - Integrated sidebar dashboard with real-time updates
   - Archive system for organizing completed specs
   - Full approval workflow with VSCode native dialogs
   - Sound notifications for approvals and completions
   - Editor context menu actions for approvals and comments
   
   **IMPORTANT:** For CLI users, the web dashboard is mandatory. For VSCode users, the extension replaces the need for a separate web dashboard while providing the same functionality directly in your IDE.
>>>>>>> 6af93ed8

## How to Use

You can simply mention spec-workflow or whatever name you gave the MCP server in your conversation. The AI will handle the complete workflow automatically or you can use some of the example prompts below:

### Creating Specs

- **"Create a spec for user authentication"** - Creates complete spec workflow for that feature
- **"Create a spec called payment-system"** - Builds full requirements → design → tasks
- **"Build a spec for @prd"** - Takes your existing PRD and creates the complete spec workflow from it
- **"Create a spec for shopping-cart - include add to cart, quantity updates, and checkout integration"** - Detailed feature spec

### Getting Information

- **"List my specs"** - Shows all specs and their current status
- **"Show me the user-auth progress"** - Displays detailed progress information

### Implementation

- **"Execute task 1.2 in spec user-auth"** - Runs a specific task from your spec
- **Copy prompts from dashboard** - Use the "Copy Prompt" button in the task list on your dashboard

The agent automatically handles approval workflows, task management, and guides you through each phase.

## MCP Client Setup

<details>
<summary><strong>Augment Code</strong></summary>

Configure in your Augment settings:

```json
{
  "mcpServers": {
    "spec-workflow": {
      "command": "npx",
      "args": ["-y", "@uniswap/spec-workflow-mcp@latest", "/path/to/your/project"]
    }
  }
}
```

</details>

<details>
<summary><strong>Claude Code CLI</strong></summary>

Add to your MCP configuration:

```bash
claude mcp add spec-workflow npx @uniswap/spec-workflow-mcp@latest /path/to/your/project
```

<strong> Note: </strong> You may need to wrap the command in cmd.exe /c "npx -y @uniswap/spec-workflow-mcp@latest /path/to/your/project" for Windows.
</details>

<details>
<summary><strong>Claude Desktop</strong></summary>

Add to `claude_desktop_config.json`:

```json
{
  "mcpServers": {
    "spec-workflow": {
      "command": "npx",
      "args": ["-y", "@uniswap/spec-workflow-mcp@latest", "/path/to/your/project"]
    }
  }
}
```

<<<<<<< HEAD
=======
Or with auto-started dashboard:
```json
{
  "mcpServers": {
    "spec-workflow": {
      "command": "npx",
      "args": ["-y", "@pimzino/spec-workflow-mcp@latest", "/path/to/your/project", "--AutoStartDashboard"]
    }
  }
}
```
>>>>>>> 6af93ed8
</details>

<details>
<summary><strong>Cline/Claude Dev</strong></summary>

Add to your MCP server configuration:

```json
{
  "mcpServers": {
    "spec-workflow": {
      "command": "npx",
      "args": ["-y", "@uniswap/spec-workflow-mcp@latest", "/path/to/your/project"]
    }
  }
}
```

</details>

<details>
<summary><strong>Continue IDE Extension</strong></summary>

Add to your Continue configuration:

```json
{
  "mcpServers": {
    "spec-workflow": {
      "command": "npx",
      "args": ["-y", "@uniswap/spec-workflow-mcp@latest", "/path/to/your/project"]
    }
  }
}
```

</details>

<details>
<summary><strong>Cursor IDE</strong></summary>

Add to your Cursor settings (`settings.json`):

```json
{
  "mcp.servers": {
    "spec-workflow": {
      "command": "npx",
      "args": ["-y", "@uniswap/spec-workflow-mcp@latest", "/path/to/your/project"]
    }
  }
}
```

</details>

<details>
<summary><strong>OpenCode</strong></summary>

Add to your `opencode.json` configuration file (either global at `~/.config/opencode/opencode.json` or project-specific):

```json
{
  "$schema": "https://opencode.ai/config.json",
  "mcp": {
    "spec-workflow": {
      "type": "local",
      "command": ["npx", "-y", "@uniswap/spec-workflow-mcp@latest", "/path/to/your/project"],
      "enabled": true
    }
  }
}
```

</details>

> **Note:** Replace `/path/to/your/project` with the actual path to your project directory where you want the spec workflow to operate.

## Available Tools

### Workflow Guides

- `spec-workflow-guide` - Complete guide for the spec-driven workflow process
- `steering-guide` - Guide for creating project steering documents

### Spec Management

- `create-spec-doc` - Create/update spec documents (requirements, design, tasks)
- `spec-list` - List all specs with status information
- `spec-status` - Get detailed status of a specific spec
- `manage-tasks` - Comprehensive task management for spec implementation

### Context & Templates

- `get-template-context` - Get markdown templates for all document types
- `get-steering-context` - Get project steering context and guidance
- `get-spec-context` - Get context for a specific spec

### Steering Documents

- `create-steering-doc` - Create project steering documents (product, tech, structure)

### Approval System

- `request-approval` - Request user approval for documents
- `get-approval-status` - Check approval status
- `delete-approval` - Clean up completed approvals

## User Interfaces

### Web Dashboard

The web dashboard is a separate service for CLI users. Each project gets its own dedicated dashboard running on an ephemeral port. The dashboard provides:

- **Live Project Overview** - Real-time updates of specs and progress
- **Document Viewer** - Read requirements, design, and tasks documents
- **Task Progress Tracking** - Visual progress bars and task status
- **Steering Documents** - Quick access to project guidance
- **Dark Mode** - Automatically enabled for better readability

<<<<<<< HEAD
### Dashboard Features

=======
#### Dashboard Features
>>>>>>> 6af93ed8
- **Spec Cards** - Overview of each spec with status indicators
- **Document Navigation** - Switch between requirements, design, and tasks
- **Task Management** - View task progress and copy implementation prompts
- **Real-Time Updates** - WebSocket connection for live project status

### VSCode Extension

The VSCode extension provides all dashboard functionality directly within your IDE:

- **Sidebar Integration** - Access everything from the Activity Bar
- **Archive Management** - Switch between active and archived specs
- **Native Dialogs** - VSCode confirmation dialogs for all actions
- **Editor Integration** - Context menu actions for approvals and comments
- **Sound Notifications** - Configurable audio alerts
- **No External Dependencies** - Works entirely within VSCode

#### Extension Advantages for VSCode Users
- **Single Environment** - No need to switch between browser and IDE
- **Native Experience** - Uses VSCode's native UI components
- **Better Integration** - Context menu actions and editor integration
- **Simplified Setup** - No separate dashboard service required

## Workflow Process

### 1. Project Setup (Recommended)

```
steering-guide → create-steering-doc (product, tech, structure)
```

Creates foundational documents to guide your project development.

### 2. Feature Development

```
spec-workflow-guide → create-spec-doc → [review] → implementation
```

Sequential process: Requirements → Design → Tasks → Implementation

### 3. Implementation Support

- Use `get-spec-context` for detailed implementation context
- Use `manage-tasks` to track task completion
- Monitor progress via the web dashboard

## File Structure

```
your-project/
  .spec-workflow/
    steering/
      product.md        # Product vision and goals
      tech.md          # Technical decisions
      structure.md     # Project structure guide
    specs/
      {spec-name}/
        requirements.md # What needs to be built
        design.md      # How it will be built
        tasks.md       # Implementation breakdown
    approval/
      {spec-name}/
        {document-id}.json # Approval status tracking
```

## Development

```bash
# Install dependencies
npm install

# Build the project
npm run build

# Run in development mode (with auto-reload)
npm run dev

# Start the production server
npm start

# Clean build artifacts
npm run clean
```

## Troubleshooting

### Common Issues

1. **Dashboard not starting**
   - Ensure you're using the `--dashboard` flag when starting the dashboard service
   - The dashboard must be started separately from the MCP server
   - Check console output for the dashboard URL and any error messages
   - If using `--port`, ensure the port number is valid (1024-65535) and not in use by another application

2. **Approvals not working**
   - Verify the dashboard is running alongside the MCP server
   - The dashboard is required for document approvals and task tracking
   - Check that both services are pointing to the same project directory

3. **MCP server not connecting**
   - Verify the file paths in your configuration are correct
   - Ensure the project has been built with `npm run build`
   - Check that Node.js is available in your system PATH

4. **Port conflicts**
   - If you get a "port already in use" error, try a different port with `--port <different-number>`
   - Use `netstat -an | find ":3000"` (Windows) or `lsof -i :3000` (macOS/Linux) to check what's using a port
   - Omit the `--port` parameter to automatically use an available ephemeral port

5. **Dashboard not updating**
   - The dashboard uses WebSockets for real-time updates
   - Refresh the browser if connection is lost
   - Check console for any JavaScript errors

### Getting Help

- Check the [Issues](../../issues) page for known problems
- Create a new issue using the provided templates
- Use the workflow guides within the tools for step-by-step instructions

## License

GPL-3.0

## Star History

<a href="https://www.star-history.com/#Pimzino/spec-workflow-mcp&Timeline">
 <picture>
   <source media="(prefers-color-scheme: dark)" srcset="https://api.star-history.com/svg?repos=Pimzino/spec-workflow-mcp&type=Timeline&theme=dark" />
   <source media="(prefers-color-scheme: light)" srcset="https://api.star-history.com/svg?repos=Pimzino/spec-workflow-mcp&type=Timeline" />
   <img alt="Star History Chart" src="https://api.star-history.com/svg?repos=Pimzino/spec-workflow-mcp&type=Timeline" />
 </picture>
</a><|MERGE_RESOLUTION|>--- conflicted
+++ resolved
@@ -1,11 +1,7 @@
 # Spec Workflow MCP
 
-<<<<<<< HEAD
 [![GitHub Package](https://img.shields.io/badge/GitHub%20Package-@uniswap%2Fspec--workflow--mcp-blue)](https://github.com/uniswap/spec-workflow-mcp/packages)
-=======
-[![npm version](https://img.shields.io/npm/v/@pimzino/spec-workflow-mcp)](https://www.npmjs.com/package/@pimzino/spec-workflow-mcp)
 [![VSCode Extension](https://badgen.net/vs-marketplace/v/Pimzino.spec-workflow-mcp)](https://marketplace.visualstudio.com/items?itemName=Pimzino.spec-workflow-mcp)
->>>>>>> 6af93ed8
 
 A Model Context Protocol (MCP) server that provides structured spec-driven development workflow tools for AI-assisted software development, featuring a real-time web dashboard and VSCode extension for monitoring and managing your project's progress directly in your development environment.
 
@@ -105,35 +101,8 @@
      }
    }
    ```
-<<<<<<< HEAD
 
    **Note:** Can be used without path to your project, but some MCP clients may not start the server from the current directory.
-
-2. **Start the web dashboard** (**REQUIRED**):
-
-   ```bash
-   # Default (uses ephemeral port)
-   npx -y @uniswap/spec-workflow-mcp@latest /path/to/your/project --dashboard
-
-   # Custom port
-   npx -y @uniswap/spec-workflow-mcp@latest /path/to/your/project --dashboard --port 3000
-
-   # Alternative syntax
-   npx -y @uniswap/spec-workflow-mcp@latest /path/to/your/project --dashboard --port=8080
-   ```
-
-   **Options:**
-   - `--dashboard` - Start the web dashboard (required)
-   - `--port <number>` - Optional custom port (1024-65535). If not specified, an ephemeral port will be used
-
-   **IMPORTANT:** The dashboard is mandatory for the workflow to function. Without it:
-   - Document approvals won't work
-   - Task progress tracking will be disabled
-   - Spec status updates won't be available
-   - The approval system will be non-functional
-
-**Note:** The MCP server and dashboard are now separate services. You must run both: the MCP server for AI tool integration AND the dashboard for workflow management, approvals, and progress tracking.
-=======
    
    **With Auto-Started Dashboard** (opens dashboard automatically with MCP server):
    ```json
@@ -141,7 +110,7 @@
      "mcpServers": {
        "spec-workflow": {
          "command": "npx",
-         "args": ["-y", "@pimzino/spec-workflow-mcp@latest", "/path/to/your/project", "--AutoStartDashboard"]
+         "args": ["-y", "@uniswap/spec-workflow-mcp@latest", "/path/to/your/project", "--AutoStartDashboard"]
        }
      }
    }
@@ -153,26 +122,24 @@
      "mcpServers": {
        "spec-workflow": {
          "command": "npx",
-         "args": ["-y", "@pimzino/spec-workflow-mcp@latest", "/path/to/your/project", "--AutoStartDashboard", "--port", "3456"]
+         "args": ["-y", "@uniswap/spec-workflow-mcp@latest", "/path/to/your/project", "--AutoStartDashboard", "--port", "3456"]
        }
      }
    }
    ```
-   
-   **Note:** Can be used without path to your project, but some MCP clients may not start the server from the current directory.
 
 2. **Choose your interface**:
    
    ### Option A: Web Dashboard (**REQUIRED for CLI users**)
    ```bash
    # Dashboard only mode (uses ephemeral port)
-   npx -y @pimzino/spec-workflow-mcp@latest /path/to/your/project --dashboard
+   npx -y @uniswap/spec-workflow-mcp@latest /path/to/your/project --dashboard
    
    # Dashboard only with custom port
-   npx -y @pimzino/spec-workflow-mcp@latest /path/to/your/project --dashboard --port 3000
+   npx -y @uniswap/spec-workflow-mcp@latest /path/to/your/project --dashboard --port 3000
    
    # View all available options
-   npx -y @pimzino/spec-workflow-mcp@latest --help
+   npx -y @uniswap/spec-workflow-mcp@latest --help
    ```
    
    **Command-Line Options:**
@@ -198,7 +165,6 @@
    - Editor context menu actions for approvals and comments
    
    **IMPORTANT:** For CLI users, the web dashboard is mandatory. For VSCode users, the extension replaces the need for a separate web dashboard while providing the same functionality directly in your IDE.
->>>>>>> 6af93ed8
 
 ## How to Use
 
@@ -271,20 +237,17 @@
 }
 ```
 
-<<<<<<< HEAD
-=======
 Or with auto-started dashboard:
 ```json
 {
   "mcpServers": {
     "spec-workflow": {
       "command": "npx",
-      "args": ["-y", "@pimzino/spec-workflow-mcp@latest", "/path/to/your/project", "--AutoStartDashboard"]
-    }
-  }
-}
-```
->>>>>>> 6af93ed8
+      "args": ["-y", "@uniswap/spec-workflow-mcp@latest", "/path/to/your/project", "--AutoStartDashboard"]
+    }
+  }
+}
+```
 </details>
 
 <details>
@@ -405,12 +368,8 @@
 - **Steering Documents** - Quick access to project guidance
 - **Dark Mode** - Automatically enabled for better readability
 
-<<<<<<< HEAD
-### Dashboard Features
-
-=======
 #### Dashboard Features
->>>>>>> 6af93ed8
+
 - **Spec Cards** - Overview of each spec with status indicators
 - **Document Navigation** - Switch between requirements, design, and tasks
 - **Task Management** - View task progress and copy implementation prompts
